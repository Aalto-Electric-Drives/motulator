{
  "files": [
    "README.md"
  ],
  "imageSize": 50,
  "commit": false,
  "commitConvention": "angular",
  "contributors": [
    {
      "login": "lauritapio",
      "name": "Lauri Tiitinen",
      "avatar_url": "https://avatars.githubusercontent.com/u/85596019?v=4",
      "profile": "https://github.com/lauritapio",
      "contributions": [
        "code",
        "ideas",
        "example",
        "mentoring"
      ]
    },
    {
      "login": "HannuHar",
      "name": "HannuHar",
      "avatar_url": "https://avatars.githubusercontent.com/u/96597650?v=4",
      "profile": "https://github.com/HannuHar",
      "contributions": [
        "code",
        "bug"
      ]
    },
    {
      "login": "mhinkkan",
      "name": "Marko Hinkkanen",
      "avatar_url": "https://avatars.githubusercontent.com/u/76600872?v=4",
      "profile": "https://research.aalto.fi/en/persons/marko-hinkkanen",
      "contributions": [
        "code",
        "ideas",
        "example"
      ]
    },
    {
      "login": "silundbe",
      "name": "silundbe",
      "avatar_url": "https://avatars.githubusercontent.com/u/81169347?v=4",
      "profile": "https://github.com/silundbe",
      "contributions": [
        "code",
        "example"
      ]
    },
    {
      "login": "JoonaKukkonen",
      "name": "JoonaKukkonen",
      "avatar_url": "https://avatars.githubusercontent.com/u/85099403?v=4",
      "profile": "https://github.com/JoonaKukkonen",
      "contributions": [
        "code",
        "infra"
      ]
    },
    {
      "login": "jarno-k",
      "name": "jarno-k",
      "avatar_url": "https://avatars.githubusercontent.com/u/84438313?v=4",
      "profile": "https://github.com/jarno-k",
      "contributions": [
        "ideas"
      ]
    },
    {
      "login": "angelicaiaderosa",
      "name": "angelicaiaderosa",
      "avatar_url": "https://avatars.githubusercontent.com/u/112799415?v=4",
      "profile": "https://github.com/angelicaiaderosa",
      "contributions": [
        "code",
        "example"
      ]
    },
    {
      "login": "lucaperetti",
      "name": "Luca Peretti",
      "avatar_url": "https://avatars.githubusercontent.com/u/64190518?v=4",
      "profile": "https://www.kth.se/profile/lucap",
      "contributions": [
        "ideas",
        "promotion"
      ]
    },
    {
      "login": "GianmarioPellegrinoPolito",
      "name": "GianmarioPellegrinoPolito",
      "avatar_url": "https://avatars.githubusercontent.com/u/70333484?v=4",
      "profile": "https://github.com/GianmarioPellegrinoPolito",
      "contributions": [
        "data"
      ]
    },
    {
      "login": "SimFerr",
      "name": "Simone Ferrari",
      "avatar_url": "https://avatars.githubusercontent.com/u/67151973?v=4",
      "profile": "https://github.com/SimFerr",
      "contributions": [
        "data"
      ]
    },
    {
      "login": "Jialed0303",
      "name": "Jialed0303",
      "avatar_url": "https://avatars.githubusercontent.com/u/118135952?v=4",
      "profile": "https://github.com/Jialed0303",
      "contributions": [
        "ideas"
      ]
    },
    {
      "login": "murgui",
      "name": "murgui",
      "avatar_url": "https://avatars.githubusercontent.com/u/29175623?v=4",
      "profile": "https://github.com/murgui",
      "contributions": [
        "bug"
      ]
    },
    {
      "login": "iam-nithin-10",
      "name": "Nithin Valiyaveettil Sadanandan",
      "avatar_url": "https://avatars.githubusercontent.com/u/125553207?v=4",
      "profile": "https://github.com/iam-nithin-10",
      "contributions": [
        "bug"
      ]
    },
    {
      "login": "saarela",
      "name": "saarela",
      "avatar_url": "https://avatars.githubusercontent.com/u/10281832?v=4",
      "profile": "https://github.com/saarela",
      "contributions": [
        "bug"
      ]
    },
    {
      "login": "UshnishChowdhury",
      "name": "Ushnish",
      "avatar_url": "https://avatars.githubusercontent.com/u/35863166?v=4",
      "profile": "https://github.com/UshnishChowdhury",
      "contributions": [
        "bug"
      ]
    },
    {
      "login": "Francesco-Lelli",
      "name": "Francesco-Lelli",
      "avatar_url": "https://avatars.githubusercontent.com/u/127111681?v=4",
      "profile": "https://github.com/Francesco-Lelli",
      "contributions": [
        "code",
        "example",
        "ideas"
      ]
    },
    {
<<<<<<< HEAD
      "login": "MiSaren",
      "name": "Mikko Sarén",
      "avatar_url": "https://avatars.githubusercontent.com/u/166725462?v=4",
      "profile": "https://github.com/MiSaren",
=======
      "login": "maattaj11",
      "name": "Juho Määttä",
      "avatar_url": "https://avatars.githubusercontent.com/u/165767331?v=4",
      "profile": "https://github.com/maattaj11",
>>>>>>> 01bcd0e7
      "contributions": [
        "code",
        "example",
        "ideas"
      ]
    }
  ],
  "contributorsPerLine": 7,
  "skipCi": true,
  "repoType": "github",
  "repoHost": "https://github.com",
  "projectName": "motulator",
  "projectOwner": "Aalto-Electric-Drives",
  "commitType": "docs"
}<|MERGE_RESOLUTION|>--- conflicted
+++ resolved
@@ -163,17 +163,21 @@
       ]
     },
     {
-<<<<<<< HEAD
       "login": "MiSaren",
       "name": "Mikko Sarén",
       "avatar_url": "https://avatars.githubusercontent.com/u/166725462?v=4",
       "profile": "https://github.com/MiSaren",
-=======
+      "contributions": [
+        "code",
+        "example",
+        "ideas"
+      ]
+    },
+    {
       "login": "maattaj11",
       "name": "Juho Määttä",
       "avatar_url": "https://avatars.githubusercontent.com/u/165767331?v=4",
       "profile": "https://github.com/maattaj11",
->>>>>>> 01bcd0e7
       "contributions": [
         "code",
         "example",
