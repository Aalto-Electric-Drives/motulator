# *motulator:* Motor Drive Simulator in Python

[![Build Status](https://github.com/Aalto-Electric-Drives/motulator/actions/workflows/update_gh-pages.yml/badge.svg)](https://github.com/Aalto-Electric-Drives/motulator/actions/workflows/update_gh-pages.yml)
[![License](https://img.shields.io/github/license/mashape/apistatus)](https://github.com/Aalto-Electric-Drives/motulator/blob/main/LICENSE)
[![PyPI version shields.io](https://img.shields.io/pypi/v/motulator.svg)](https://pypi.org/project/motulator/)

Introduction
------------
This open-source software includes simulation models for an induction motor, a synchronous reluctance motor, and a permanent-magnet synchronous motor. The motor models are simulated in the continuous-time domain while the control algorithms run in discrete time. The default solver is the explicit Runge-Kutta method of order 5(4) from scipy.integrate.solve_ivp. Simple control algorithms are provided as examples. 

<img src="pwm.png" alt="PWM waveforms" width="320"/><img src="pmsm.png" alt="Speed and torque waveforms" width="320"/>

Installation
------------
This software can be installed using pip: 

```bash
pip install motulator
```
Alternatively, the repository can be cloned. Running `__init__.py` in the folder `motulator` allows importing the package.

Usage
-----
The following example shows how to create a continuous-time system model, a discrete-time controller, and a simulation object:
```python3
import motulator as mt

# Continuous-time model for the drive system
motor = mt.InductionMotor()     # Motor model
mech = mt.Mechanics()           # Mechanics model
conv = mt.Inverter() 	        # Converter model
mdl = mt.InductionMotorDrive(motor, mech, conv)

# Discrete-time controller 
pars = mt.InductionMotorVectorCtrlPars() 	# Dataclass of control parameters
ctrl = mt.InductionMotorVectorCtrl(pars) 	# Sensorless controller

# Create a simulation object, simulate, and plot example figures
sim = mt.Simulation(mdl, ctrl)
sim.simulate()
mt.plot(sim)
```
This example applies the default settings. However, the drive system, controller, reference sequences etc. are easy to configure, see the folder `examples` for example scripts. New system models and controllers can be developed using the existing ones as templates. More features will be added later.

<<<<<<< HEAD
Documentation
-------------
Documentation is provided at <https://aalto-electric-drives.github.io/motulator/>
=======
The documentation is available here:

https://aalto-electric-drives.github.io/motulator/
>>>>>>> 46c2b947

Acknowledgement
---------------
This project has been sponsored by ABB Oy. The example control methods included in this repository are based on published algorithms (available in textbooks and scientific articles). They do not present any proprietary control software.<|MERGE_RESOLUTION|>--- conflicted
+++ resolved
@@ -42,15 +42,7 @@
 ```
 This example applies the default settings. However, the drive system, controller, reference sequences etc. are easy to configure, see the folder `examples` for example scripts. New system models and controllers can be developed using the existing ones as templates. More features will be added later.
 
-<<<<<<< HEAD
-Documentation
--------------
 Documentation is provided at <https://aalto-electric-drives.github.io/motulator/>
-=======
-The documentation is available here:
-
-https://aalto-electric-drives.github.io/motulator/
->>>>>>> 46c2b947
 
 Acknowledgement
 ---------------
